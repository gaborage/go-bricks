--- conflicted
+++ resolved
@@ -207,31 +207,17 @@
 		},
 	}
 
-<<<<<<< HEAD
-	for _, tc := range tests {
-		tc := tc
-		t.Run(tc.name, func(t *testing.T) {
-			t.Parallel()
-			cfg := &config.Config{
-				Database: config.DatabaseConfig{Type: tc.dbType},
-				App:      config.AppConfig{Env: tc.appEnv},
-=======
 	for _, tt := range tests {
 		t.Run(tt.name, func(t *testing.T) {
 			cfg := &config.Config{
 				Database: config.DatabaseConfig{Type: tt.dbType},
 				App:      config.AppConfig{Env: tt.appEnv},
->>>>>>> 1adadc86
 			}
 
 			fm := NewFlywayMigrator(cfg, logger.New("disabled", true))
 			result := fm.GetDefaultMigrationConfig()
 
-<<<<<<< HEAD
-			expected := tc.expectedConf(tc.dbType, tc.appEnv)
-=======
 			expected := tt.expectedConf(tt.dbType, tt.appEnv)
->>>>>>> 1adadc86
 
 			assert.Equal(t, expected.FlywayPath, result.FlywayPath)
 			assert.Equal(t, expected.ConfigPath, result.ConfigPath)
@@ -243,25 +229,6 @@
 	}
 }
 
-<<<<<<< HEAD
-func TestGetDefaultMigrationConfig_FallbackInitialization(t *testing.T) {
-	cfg := &config.Config{
-		Database: config.DatabaseConfig{Type: "postgresql"},
-		App:      config.AppConfig{Env: "test"},
-	}
-
-	fm := NewFlywayMigrator(cfg, logger.New("disabled", true))
-	fm.defaultConfig = nil
-
-	defaultCfg := fm.GetDefaultMigrationConfig()
-	require.NotNil(t, defaultCfg)
-	assert.Equal(t, "flyway", defaultCfg.FlywayPath)
-	assert.Equal(t, "migrations/postgresql", defaultCfg.MigrationPath)
-	assert.Equal(t, cfg.App.Env, defaultCfg.Environment)
-}
-
-=======
->>>>>>> 1adadc86
 func TestInfo(t *testing.T) {
 	if runtime.GOOS == windowsOS {
 		t.Skip("shell script stub not supported on windows CI")
@@ -379,17 +346,6 @@
 			environment: "production",
 			expectedCmd: "validate",
 		},
-<<<<<<< HEAD
-	}
-
-	for _, tc := range tests {
-		tc := tc
-		t.Run(tc.name, func(t *testing.T) {
-			t.Parallel()
-			cfg := &config.Config{
-				Database: config.DatabaseConfig{Type: "postgresql"},
-				App:      config.AppConfig{Env: tc.environment},
-=======
 		{
 			name:        "test_environment_runs_validate",
 			environment: "test",
@@ -407,7 +363,6 @@
 			cfg := &config.Config{
 				Database: config.DatabaseConfig{Type: "postgresql"},
 				App:      config.AppConfig{Env: tt.environment},
->>>>>>> 1adadc86
 			}
 
 			fm := NewFlywayMigrator(cfg, logger.New("disabled", true))
@@ -426,11 +381,7 @@
 					ConfigPath:    configPath,
 					MigrationPath: migrationPath,
 					Timeout:       10 * time.Second,
-<<<<<<< HEAD
-					Environment:   tc.environment,
-=======
 					Environment:   tt.environment,
->>>>>>> 1adadc86
 				}
 			}
 
@@ -439,60 +390,7 @@
 
 			captured, readErr := os.ReadFile(capturePath)
 			require.NoError(t, readErr)
-<<<<<<< HEAD
-			assert.Contains(t, string(captured), tc.expectedCmd)
-		})
-	}
-}
-
-func TestRunMigrationsAtStartup_PropagatesErrors(t *testing.T) {
-	if runtime.GOOS == windowsOS {
-		t.Skip("shell script stub not supported on windows CI")
-	}
-
-	tests := []struct {
-		name        string
-		environment string
-	}{
-		{name: "development_error", environment: "development"},
-		{name: "production_error", environment: "production"},
-	}
-
-	for _, tc := range tests {
-		tc := tc
-		t.Run(tc.name, func(t *testing.T) {
-			t.Parallel()
-			cfg := &config.Config{
-				Database: config.DatabaseConfig{Type: "postgresql"},
-				App:      config.AppConfig{Env: tc.environment},
-			}
-
-			fm := NewFlywayMigrator(cfg, logger.New("disabled", true))
-
-			stub := createFailingFlywayStub(t)
-			tempDir := t.TempDir()
-			configPath := filepath.Join(tempDir, "flyway.conf")
-			migrationPath := filepath.Join(tempDir, "migrations")
-
-			require.NoError(t, os.WriteFile(configPath, []byte(""), 0o644))
-			require.NoError(t, os.MkdirAll(migrationPath, 0o755))
-
-			fm.defaultConfig = func(*FlywayMigrator) *Config {
-				return &Config{
-					FlywayPath:    stub,
-					ConfigPath:    configPath,
-					MigrationPath: migrationPath,
-					Timeout:       5 * time.Second,
-					Environment:   tc.environment,
-				}
-			}
-
-			err := fm.RunMigrationsAtStartup(context.Background())
-			assert.Error(t, err)
-			assert.Contains(t, err.Error(), "flyway command failed")
-=======
 			assert.Contains(t, string(captured), tt.expectedCmd)
->>>>>>> 1adadc86
 		})
 	}
 }
@@ -526,24 +424,14 @@
 }
 
 // Helper function to create a slow stub for testing timeout scenarios
-<<<<<<< HEAD
-func createSlowFlywayStub(t *testing.T, delay time.Duration) string {
-=======
 func createSlowFlywayStub(t *testing.T, delaySeconds int) string {
->>>>>>> 1adadc86
 	t.Helper()
 	dir := t.TempDir()
 	path := filepath.Join(dir, "flyway-slow.sh")
 	content := fmt.Sprintf(`#!/bin/sh
-<<<<<<< HEAD
-sleep %.3f
-exit 0
-`, delay.Seconds())
-=======
 sleep %d
 exit 0
 `, delaySeconds)
->>>>>>> 1adadc86
 	require.NoError(t, os.WriteFile(path, []byte(content), 0o755))
 	return path
 }
@@ -594,20 +482,12 @@
 	})
 
 	t.Run("timeout_scenario", func(t *testing.T) {
-<<<<<<< HEAD
-		stub := createSlowFlywayStub(t, 200*time.Millisecond)
-=======
 		stub := createSlowFlywayStub(t, 5) // 5 second delay
->>>>>>> 1adadc86
 		mcfg := &Config{
 			FlywayPath:    stub,
 			ConfigPath:    filepath.Join(t.TempDir(), "flyway.conf"),
 			MigrationPath: filepath.Join(t.TempDir(), "migrations"),
-<<<<<<< HEAD
-			Timeout:       50 * time.Millisecond,
-=======
 			Timeout:       1_000_000_000, // 1 second timeout
->>>>>>> 1adadc86
 		}
 
 		// Ensure paths exist
@@ -668,30 +548,16 @@
 		},
 	}
 
-<<<<<<< HEAD
-	for _, tc := range tests {
-		tc := tc
-		t.Run(tc.name, func(t *testing.T) {
-			t.Parallel()
-			path := tc.flywayPath
-			if tc.setup != nil {
-				path = tc.setup(t)
-=======
 	for _, tt := range tests {
 		t.Run(tt.name, func(t *testing.T) {
 			path := tt.flywayPath
 			if tt.setup != nil {
 				path = tt.setup(t)
->>>>>>> 1adadc86
 			}
 
 			err := fm.validateFlywayPath(path)
 
-<<<<<<< HEAD
-			if tc.expectError {
-=======
 			if tt.expectError {
->>>>>>> 1adadc86
 				assert.Error(t, err)
 			} else {
 				assert.NoError(t, err)
@@ -700,21 +566,6 @@
 	}
 }
 
-<<<<<<< HEAD
-func TestValidateFlywayPath_CleansRelativeSegments(t *testing.T) {
-	cfg := &config.Config{Database: config.DatabaseConfig{Type: "postgresql"}, App: config.AppConfig{Env: "test"}}
-	fm := NewFlywayMigrator(cfg, logger.New("disabled", true))
-
-	dir := t.TempDir()
-	cleanPath := filepath.Join(dir, "flyway-real")
-	require.NoError(t, os.WriteFile(cleanPath, []byte(""), 0o755))
-
-	dirtyPath := filepath.Join(dir, ".", "flyway-real")
-	assert.NoError(t, fm.validateFlywayPath(dirtyPath))
-}
-
-=======
->>>>>>> 1adadc86
 func TestBuildEnvironmentVariables_ComprehensiveDrivers(t *testing.T) {
 	tests := []struct {
 		name            string
@@ -793,19 +644,10 @@
 		},
 	}
 
-<<<<<<< HEAD
-	for _, tc := range tests {
-		tc := tc
-		t.Run(tc.name, func(t *testing.T) {
-			t.Parallel()
-			cfg := &config.Config{
-				Database: tc.dbConfig,
-=======
 	for _, tt := range tests {
 		t.Run(tt.name, func(t *testing.T) {
 			cfg := &config.Config{
 				Database: tt.dbConfig,
->>>>>>> 1adadc86
 				App:      config.AppConfig{Env: "test"},
 			}
 
@@ -813,11 +655,7 @@
 			envVars := fm.buildEnvironmentVariables()
 
 			// Check expected variables are present
-<<<<<<< HEAD
-			for _, expectedVar := range tc.expectedVars {
-=======
 			for _, expectedVar := range tt.expectedVars {
->>>>>>> 1adadc86
 				found := false
 				for _, envVar := range envVars {
 					if envVar == expectedVar {
@@ -829,11 +667,7 @@
 			}
 
 			// Check that unexpected variable prefixes are not present
-<<<<<<< HEAD
-			for _, notExpectedPrefix := range tc.notExpectedVars {
-=======
 			for _, notExpectedPrefix := range tt.notExpectedVars {
->>>>>>> 1adadc86
 				for _, envVar := range envVars {
 					assert.NotContains(t, envVar, notExpectedPrefix,
 						"Unexpected environment variable prefix '%s' found in '%s'", notExpectedPrefix, envVar)
